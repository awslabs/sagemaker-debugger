# Build Spec for AWS CodeBuild CI which will run for every PR.

version: 0.2
env:
  variables:
    ## below enviornment variables are overridden in respective code build.
    # for example for pytorch build run_pytest_pytorch and run_integration_pytest_pytorch will be enabled
    run_pytest_pytorch: "disable"
    run_pytest_mxnet: "enable"
<<<<<<< HEAD
    run_pytest_tensorflow: "enable"
    run_pytest_tensorflow2: "enable"
    run_pytest_xgboost: "enable"
    run_integration_pytest_pytorch: "enable"
    run_integration_pytest_mxnet: "enable"
    run_integration_pytest_tensorflow: "enable"
    run_integration_pytest_tensorflow2: "enable"
=======
    run_pytest_tensorflow: "disable"
    run_pytest_tensorflow2: "disable"
    run_pytest_xgboost: "disable"
    run_integration_pytest_pytorch: "disable"
    run_integration_pytest_mxnet: "enable"
    run_integration_pytest_tensorflow: "disable"
    run_integration_pytest_tensorflow2: "disable"
>>>>>>> e4e332e0
    run_integration_pytest_xgboost: "disable"
    # below needs to be enabled
    zero_code_change_test: "enable"
phases:
  install:
    commands:
        -  . config/change_branch.sh
        - su && apt-get update
        - apt-get install sudo -qq -o=Dpkg::Use-Pty=0
        - sudo apt-get update -qq -o=Dpkg::Use-Pty=0
        - sudo apt-get install unzip -qq -o=Dpkg::Use-Pty=0
        - cd $CODEBUILD_SRC_DIR  && chmod +x config/protoc_downloader.sh && ./config/protoc_downloader.sh
        - pip install --upgrade pip==19.3.1
        - pip install -q pytest wheel pyYaml pytest-html pre-commit awscli

  pre_build:
    commands:
      - cd $CODEBUILD_SRC_DIR && pre-commit install && pre-commit run --all-files

  build:
    commands:
      - cd $CODEBUILD_SRC_DIR  && python setup.py bdist_wheel --universal && pip install dist/*.whl && cd ..
      - cd $RULES_CODEBUILD_SRC_DIR && python setup.py bdist_wheel --universal && pip install dist/*.whl && cd ..
      - cd $CODEBUILD_SRC_DIR  && chmod +x config/tests.sh && ./config/tests.sh  && mkdir -p upload/$CURRENT_COMMIT_PATH/wheels && cp ./dist/*.whl upload/$CURRENT_COMMIT_PATH/wheels && cd ..
      - cd $RULES_CODEBUILD_SRC_DIR && chmod +x config/tests.sh && mkdir -p upload/$CURRENT_COMMIT_PATH/wheels && ./config/tests.sh  && cp ./dist/*.whl upload/$CURRENT_COMMIT_PATH/wheels && cd ..

  post_build:
    commands:
      - . $CODEBUILD_SRC_DIR/config/upload_on_end.sh
      - rm -rf $CODEBUILD_SRC_DIR/upload/$CURRENT_COMMIT_PATH
      - rm -rf $RULES_CODEBUILD_SRC_DIR/upload/$CURRENT_COMMIT_PATH
      - if [ "$CODEBUILD_BUILD_SUCCEEDING" -eq 0 ]; then echo "ERROR BUILD FAILED " && exit 1 ; fi
      - if [ "$CODEBUILD_BUILD_SUCCEEDING" -eq 1 ]; then echo "INFO BUILD SUCCEEDED !!! " ; fi<|MERGE_RESOLUTION|>--- conflicted
+++ resolved
@@ -7,15 +7,6 @@
     # for example for pytorch build run_pytest_pytorch and run_integration_pytest_pytorch will be enabled
     run_pytest_pytorch: "disable"
     run_pytest_mxnet: "enable"
-<<<<<<< HEAD
-    run_pytest_tensorflow: "enable"
-    run_pytest_tensorflow2: "enable"
-    run_pytest_xgboost: "enable"
-    run_integration_pytest_pytorch: "enable"
-    run_integration_pytest_mxnet: "enable"
-    run_integration_pytest_tensorflow: "enable"
-    run_integration_pytest_tensorflow2: "enable"
-=======
     run_pytest_tensorflow: "disable"
     run_pytest_tensorflow2: "disable"
     run_pytest_xgboost: "disable"
@@ -23,7 +14,6 @@
     run_integration_pytest_mxnet: "enable"
     run_integration_pytest_tensorflow: "disable"
     run_integration_pytest_tensorflow2: "disable"
->>>>>>> e4e332e0
     run_integration_pytest_xgboost: "disable"
     # below needs to be enabled
     zero_code_change_test: "enable"
