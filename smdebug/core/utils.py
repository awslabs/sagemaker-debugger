--- conflicted
+++ resolved
@@ -19,11 +19,7 @@
     DEFAULT_SAGEMAKER_TENSORBOARD_PATH,
     TENSORBOARD_CONFIG_FILE_PATH_ENV_STR,
 )
-<<<<<<< HEAD
-from smdebug.core.error_handler import SMDebugErrorHandler
-=======
 from smdebug.core.error_handling_agent import ErrorHandlingAgent
->>>>>>> e5febf6a
 from smdebug.core.logger import get_logger
 from smdebug.exceptions import IndexReaderException
 
@@ -66,13 +62,8 @@
 
 
 logger = get_logger()
-<<<<<<< HEAD
-error_handler = (
-    SMDebugErrorHandler.get_error_handler()
-=======
 error_handling_agent = (
     ErrorHandlingAgent.get_error_handling_agent()
->>>>>>> e5febf6a
 )  # set up error handler to wrap smdebug functions
 
 
