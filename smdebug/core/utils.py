--- conflicted
+++ resolved
@@ -76,18 +76,10 @@
     files = []
     for root, dir_name, filename in os.walk(directory):
         for f in filename:
-<<<<<<< HEAD
-            print(f"File:{root}/{f} found")
-=======
->>>>>>> e29065ba
             if file_regex is None:
                 files.append(os.path.join(root, f))
             elif re.match(file_regex, f):
                 files.append(os.path.join(root, f))
-<<<<<<< HEAD
-
-=======
->>>>>>> e29065ba
     return files
 
 
