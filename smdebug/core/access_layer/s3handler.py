--- conflicted
+++ resolved
@@ -216,20 +216,11 @@
     def get_objects(object_requests, use_multiprocessing=True):
         if type(object_requests) != list:
             raise TypeError("get_objects accepts a list of ReadObjectRequest objects")
-<<<<<<< HEAD
         if (
             use_multiprocessing
             and len(object_requests) >= S3Handler.GET_OBJECTS_MULTIPROCESSING_THRESHOLD
+            and sys.platform != "win32"  # Windows Jupyter has trouble with multiprocessing
         ):
-            with multiprocessing.Pool(8 * multiprocessing.cpu_count()) as pool:
-                data = pool.map(S3Handler.get_object, object_requests)
-        else:
-=======
-        # Windows Jupyter has trouble with multiprocessing
-        if sys.platform == "win32" or not use_multiprocessing:
->>>>>>> 72d60386
-            data = [S3Handler.get_object(object_request) for object_request in object_requests]
-        else:
             if sys.platform == "darwin":
                 # Mac will crash if we use fork(), which is the default until Python 3.8+
                 ctx = multiprocessing.get_context("spawn")
@@ -237,6 +228,8 @@
                 ctx = multiprocessing.get_context()
             with ctx.Pool(8 * multiprocessing.cpu_count()) as pool:
                 data = pool.map(S3Handler.get_object, object_requests)
+        else:
+            data = [S3Handler.get_object(object_request) for object_request in object_requests]
         return data
 
     @staticmethod
