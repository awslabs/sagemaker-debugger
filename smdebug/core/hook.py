--- conflicted
+++ resolved
@@ -2,11 +2,8 @@
 import atexit
 import os
 import re as _re
-<<<<<<< HEAD
 import socket
-=======
 import time
->>>>>>> 0a2b6809
 from abc import ABCMeta, abstractmethod
 from typing import Dict, List, Optional, Set, Union
 
