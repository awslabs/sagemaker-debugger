--- conflicted
+++ resolved
@@ -344,16 +344,16 @@
                 )
         return self._collections_to_save_for_step
 
-<<<<<<< HEAD
     def _saving_shapes_in_step(self) -> bool:
         for coll in self._get_collections_to_save_for_step():
             if coll.reduction_config.save_shape is True:
-=======
+                return True
+        return False
+
     def is_tensor_saved_for_step(self, tensor_name):
         collections_to_save = self._get_collections_to_save_for_step()
         for c in collections_to_save:
             if match_inc(tensor_name, c.include_regex):
->>>>>>> 6f8e7571
                 return True
         return False
 
