--- conflicted
+++ resolved
@@ -7,11 +7,7 @@
 from tensorflow.python.framework.indexed_slices import IndexedSlices
 
 # First Party
-<<<<<<< HEAD
-from smdebug.core.modes import ModeKeys, str_to_mode_keys
-=======
 from smdebug.core.modes import ModeKeys
->>>>>>> 7ca29423
 from smdebug.core.utils import match_inc, validate_custom_tensor_value
 from smdebug.tensorflow.callable_cache import CallableCache
 from smdebug.tensorflow.utils import InputOutputSaver, get_layer_call_fn
@@ -19,7 +15,7 @@
 # Local
 from .base_hook import TensorflowBaseHook
 from .collection import CollectionKeys
-from .constants import SMDEBUG_GRADIENTS_KEY, SMDEBUG_LAYER_OUTPUTS_KEY
+from .constants import SMDEBUG_GRADIENTS_KEY, SMDEBUG_LAYER_OUTPUTS_KEY, SMDEBUG_PREFIX
 from .tensor_ref import TensorRef, get_tf_names
 from .utils import (
     ModelInput,
@@ -395,10 +391,6 @@
         if validate_custom_tensor_value(tensor_value, self._make_numpy_array) is False:
             self.logger.warn("The tensor value could not be converted into a numpy value")
             return
-<<<<<<< HEAD
-=======
-
->>>>>>> 7ca29423
         if isinstance(collections_to_write, str):
             collections_to_write = [collections_to_write]
 
@@ -410,22 +402,12 @@
         # that the user has saved with the save_tensor api
         for tensor_name in self.custom_tensors_to_save:
             tensor_value, collection_names = self.custom_tensors_to_save[tensor_name]
-<<<<<<< HEAD
             self._save_tensor_to_file(tensor_name, tensor_value, collection_names)
         self.custom_tensors_to_save.clear()
 
-    def _save_tensor_to_file(self, tensor_name, tensor_value, collections_to_write):
-        if isinstance(collections_to_write, set) is False:
-            collections_to_write = {collections_to_write}
-=======
-            self._save_tensor(tensor_name, tensor_value, collection_names)
-        # Clear saved custom tensors
-        self.custom_tensors_to_save.clear()
-
-    def _save_tensor(self, tensor_name, tensor_value, collections):
+    def _save_tensor_to_file(self, tensor_name, tensor_value, collections):
         if isinstance(collections, set) is False:
             collections = {collections}
->>>>>>> 7ca29423
         # Since this function modifies the set, there is a possibility
         # of bugs if calling functions attempt to re-use the set passed
         # to this function
@@ -458,7 +440,7 @@
         for key in logs:
             tensors_to_save = []
             collections_to_write = set()
-            if "smdebug_" in key:
+            if SMDEBUG_PREFIX in key:
                 # Save Model Outputs
                 if key in ModelOutputs:
                     export_name = get_model_output_export_name(key)
@@ -468,12 +450,7 @@
                         if self._is_collection_being_saved_for_step(CollectionKeys.OUTPUTS)
                         else set()
                     )
-<<<<<<< HEAD
-                    for t_name, t_value in tensors_to_save:
-                        self._save_tensor_to_file(t_name, t_value, collections_to_write)
-=======
                 # Save Gradients
->>>>>>> 7ca29423
                 elif key == SMDEBUG_GRADIENTS_KEY:
                     gradients = logs[key]
                     if gradients is not None:
@@ -488,12 +465,7 @@
                                 g = g.values
                             tensors_to_save.append((export_name, g))
                         collections_to_write = {self.get_collection(CollectionKeys.GRADIENTS)}
-<<<<<<< HEAD
-                        for t_name, t_value in tensors_to_save:
-                            self._save_tensor_to_file(t_name, t_value, collections_to_write)
-=======
                 # Save Intermediate Layers
->>>>>>> 7ca29423
                 elif key == SMDEBUG_LAYER_OUTPUTS_KEY:
                     layer_outputs = logs[key]
                     self.save_layer_outputs(layer_outputs)
@@ -507,13 +479,8 @@
                         if self._is_collection_being_saved_for_step(CollectionKeys.INPUTS)
                         else set()
                     )
-<<<<<<< HEAD
-                    for t_name, t_value in tensors_to_save:
-                        self._save_tensor_to_file(t_name, t_value, collections_to_write)
-=======
                 for t_name, t_value in tensors_to_save:
                     self._save_tensor(t_name, t_value, collections_to_write)
->>>>>>> 7ca29423
 
     def _save_metrics(self, batch, logs, force_save=False):
         # if force_save is True, doesn't check whether collection needs to be saved for steps
