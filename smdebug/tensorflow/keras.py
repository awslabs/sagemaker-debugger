--- conflicted
+++ resolved
@@ -569,14 +569,6 @@
 
     def _write_optimizer_variables(self):
         optimizer_collections = self.collection_manager.get(CollectionKeys.OPTIMIZER_VARIABLES)
-<<<<<<< HEAD
-        if optimizer_collections in self._get_collections_to_save_for_step():
-            for tensor_ref in optimizer_collections.get_tensors(self.mode):
-                tensor = tensor_ref.tf_obj
-                self._save_for_tensor(
-                    tensor_name=tensor.name, tensor_value=tensor.value(), check_before_write=False
-                )
-=======
         collections = self._get_collections_to_save_for_step()
         for tensor_ref in optimizer_collections.get_tensors(self.mode):
             for coll in collections:
@@ -587,7 +579,6 @@
                         tensor_value=tensor.value(),
                         check_before_write=False,
                     )
->>>>>>> 1053ee5b
 
     def _on_any_batch_end(self, batch, mode, logs=None):
         if self._is_not_supported():
