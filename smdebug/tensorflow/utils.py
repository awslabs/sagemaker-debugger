--- conflicted
+++ resolved
@@ -15,11 +15,6 @@
 
 # Cached TF Version
 TF_VERSION = version.parse(tf.__version__)
-<<<<<<< HEAD
-
-
-def supported_tf_variables():
-=======
 
 
 def does_tf_support_mixed_precision_training():
@@ -29,14 +24,6 @@
 
 
 def supported_tf_variables():
-    def is_mixed_precision_api_experimental():
-        """
-        tensorflow mixed preicison api is experimental in versions below 2.4.0
-        :return: bool
-        """
-        return TF_VERSION < version.parse("2.4.0")
-
->>>>>>> baef4025
     if does_tf_support_mixed_precision_training():
         if is_tf_version_greater_than_2_4_x():
             # tensorflow mixed preicison api is experimental in versions below 2.4.0
@@ -434,13 +421,10 @@
 
 def is_tf_version_2_4_x():
     return version.parse("2.4.0") <= TF_VERSION < version.parse("2.5.0")
-<<<<<<< HEAD
 
 
 def is_tf_version_greater_than_2_4_x():
     return version.parse("2.4.0") <= TF_VERSION
-=======
->>>>>>> baef4025
 
 
 def is_profiler_supported_for_tf_version():
