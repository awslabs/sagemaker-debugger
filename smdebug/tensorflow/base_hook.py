--- conflicted
+++ resolved
@@ -102,12 +102,6 @@
         except (ModuleNotFoundError, ValueError, ImportError):
             pass
 
-<<<<<<< HEAD
-        if self.tf_config and is_parameter_server_strategy(self.tf_config):
-            return TFDistributionStrategy.PARAMETER_SERVER
-
-=======
->>>>>>> 05ddc625
         strat = tf.distribute.get_strategy()
         if is_mirrored_strategy(strat):
             return TFDistributionStrategy.MIRRORED
@@ -138,28 +132,16 @@
         if self.distribution_strategy == TFDistributionStrategy.HOROVOD:
             import horovod.tensorflow as hvd
 
-<<<<<<< HEAD
-            if hvd.size():
-                return f"worker_{hvd.rank()}"
-        except (ModuleNotFoundError, ValueError, ImportError):
-            pass
-
-        tf_config = os.getenv("TF_CONFIG")
-        if tf_config and is_parameter_server_strategy(tf_config):
-            return get_worker_id_from_tf_config(tf_config)
-        return DEFAULT_WORKER_NAME
-=======
             return f"worker_{hvd.rank()}"
         elif self.distribution_strategy == TFDistributionStrategy.MIRRORED_STRATEGY:
             # unused for this strategy
             raise NotImplementedError
         elif self.distribution_strategy == TFDistributionStrategy.NONE:
-            return CONFIG_DEFAULT_WORKER_NAME
+            return DEFAULT_WORKER_NAME
         elif self.distribution_strategy == TFDistributionStrategy.UNSUPPORTED:
             raise NotImplementedError
         elif self.tf_config_json and is_parameter_server_strategy(self.tf_config_json):
             return get_worker_id_from_tf_config(self.tf_config_json)
->>>>>>> 05ddc625
 
     def export_collections(self):
         if self.save_all_workers is False:
@@ -167,7 +149,7 @@
         else:
             num_workers = self._get_num_workers()
         self.collection_manager.set_num_workers(num_workers)
-
+        assert self.distribution_strategy is not None
         if (
             self.distribution_strategy == TFDistributionStrategy.PARAMETER_SERVER
             or self.distribution_strategy == TFDistributionStrategy.HOROVOD
@@ -195,25 +177,22 @@
         if self.distribution_strategy == TFDistributionStrategy.HOROVOD:
             import horovod.tensorflow as hvd
 
-<<<<<<< HEAD
-            if hvd.size():
-                return hvd.size()
-        except (ModuleNotFoundError, ValueError, ImportError):
-            pass
-
-        if is_parameter_server_strategy(self.tf_config):
-            return get_num_workers_from_tf_config(self.tf_config)
-
-        strategy = tf.distribute.get_strategy()
-        if is_mirrored_strategy(strategy):
+            return hvd.size()
+        elif self.distribution_strategy == TFDistributionStrategy.MIRRORED_STRATEGY:
+            strategy = tf.distribute.get_strategy()
             return strategy.num_replicas_in_sync
-
-        return 1
+        elif self.distribution_strategy == TFDistributionStrategy.NONE:
+            return 1
+        elif self.distribution_strategy == TFDistributionStrategy.UNSUPPORTED:
+            raise NotImplementedError
+        elif self.tf_config_json and is_parameter_server_strategy(self.tf_config_json):
+            return get_num_workers_from_tf_config(self.tf_config_json)
 
     def _set_chief_worker(self):
+        assert self.distribution_strategy is not None
         # this won't be used if save_all_workers is True
         if self.distribution_strategy == TFDistributionStrategy.PARAMETER_SERVER:
-            self.chief_worker = get_chief_worker_parameter_server(self.tf_config)
+            self.chief_worker = get_chief_worker_parameter_server(self.tf_config_json)
         elif self.distribution_strategy == TFDistributionStrategy.HOROVOD:
             self.chief_worker = DEFAULT_WORKER_NAME
         elif self.distribution_strategy == TFDistributionStrategy.MIRRORED:
@@ -221,18 +200,6 @@
                 self.chief_worker = sorted(self.device_map.keys())[0]
             else:
                 self.chief_worker = DEFAULT_WORKER_NAME
-=======
-            return hvd.size()
-        elif self.distribution_strategy == TFDistributionStrategy.MIRRORED_STRATEGY:
-            strategy = tf.distribute.get_strategy()
-            return strategy.num_replicas_in_sync
-        elif self.distribution_strategy == TFDistributionStrategy.NONE:
-            return 1
-        elif self.distribution_strategy == TFDistributionStrategy.UNSUPPORTED:
-            raise NotImplementedError
-        elif self.tf_config_json and is_parameter_server_strategy(self.tf_config_json):
-            return get_num_workers_from_tf_config(self.tf_config_json)
->>>>>>> 05ddc625
 
     def _export_model(self):
         tb_writer = self._maybe_get_tb_writer()
@@ -259,10 +226,8 @@
         :return: List[FileWriter]
         """
         if self.distribution_strategy == TFDistributionStrategy.PARAMETER_SERVER:
-            # copying existing logic here, but what happens if
-            # param strategy and save_all_workers is False
-            # this is broken but unsupported right now #TODO
-            return [self.writer] if self.writer else []
+            if self.save_all_workers is True or self.worker == self.chief_worker:
+                return [self.writer] if self.writer else []
         elif self.distribution_strategy == TFDistributionStrategy.MIRRORED:
             # logic of whether this should be single writer or multiple will
             # have been taken care of in initialize_writers method
@@ -274,6 +239,7 @@
             return [self.writer] if self.writer else []
         else:
             raise NotImplementedError
+        return []
 
     def _initialize_writers(self, only_initialize_if_missing=False) -> None:
         # In keras, sometimes we are not sure if writer is initialized
