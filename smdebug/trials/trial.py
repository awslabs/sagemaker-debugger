# Standard Library
import os
import time
from abc import ABC, abstractmethod
from bisect import bisect_left

# First Party
from smdebug.analysis.utils import refresh
from smdebug.core.access_layer.utils import has_training_ended
from smdebug.core.collection import Collection
from smdebug.core.config_constants import (
    TRAINING_END_DELAY_REFRESH_DEFAULT,
    TRAINING_END_DELAY_REFRESH_KEY,
)
from smdebug.core.locations import IndexFileLocationUtils, TensorLocation
from smdebug.core.logger import get_logger
from smdebug.core.modes import ModeKeys
from smdebug.core.reductions import REDUCTIONS_PREFIX, reverse_reduction_tensor_name
from smdebug.core.tensor import StepState, Tensor
from smdebug.core.utils import (
    flatten,
    get_worker_name_from_collection_file,
    match_inc,
    serialize_tf_device,
)
from smdebug.exceptions import NoMoreData, StepUnavailable, TensorUnavailable


class Trial(ABC):
    """
    Attributes:
        _tensors
        _index_tensors_dict

    ['name', '_tensors', '_mode_to_global', '_global_to_mode', 'logger', 'parallel',
    'check', 'range_steps', 'collection_manager', 'loaded_all_steps', 'cache', 'path',
    'index_tensors_dict', 'index_mode', 'last_event_token', 'last_index_token', 'index_reader',
    'dynamic_refresh', 'trial_dir']
    """

    def __init__(
        self, name, range_steps=None, parallel=True, check=False, index_mode=True, cache=False
    ):
        self.name = name
        self._tensors = {}

        # nested dictionary from mode -> mode_step -> global_step
        # will not have global mode as a key
        self._mode_to_global = {}

        # dictionary from global_step -> (mode, mode_step)
        # can have global mode as a value
        self._global_to_mode = {}

        self.logger = get_logger()
        self.parallel = parallel
        self.check = check
        self.range_steps = range_steps
        self.collection_manager = None
        self.loaded_all_steps = False
        self.cache = cache
        self.path = None
        self.index_reader = None
        self.index_tensors_dict = {}
        self.index_mode = index_mode
        self.last_event_token = None
        self.last_index_token = None
        self.worker_set = set()
        self.global_step_to_tensors_map = dict()
        self.mode_to_tensors_map = dict()
        self.num_workers = 0
        self.workers_for_global_step = {}
        self.last_complete_step = -1

        """
        INCOMPLETE_STEP_WAIT_WINDOW defines the maximum number
        of incomplete steps that the trial will wait for before marking
        half of them as complete.
        """
        self._incomplete_wait_for_step_window = int(
            os.getenv(INCOMPLETE_STEP_WAIT_WINDOW_KEY, INCOMPLETE_STEP_WAIT_WINDOW_DEFAULT)
        )

        # this is turned off during rule invocation for performance reasons since
        # required tensors are already fetched
        self.dynamic_refresh = True
        # number of seconds to wait before refreshing after seeing end of trial
        self._training_end_delay_refresh = int(
            os.getenv(TRAINING_END_DELAY_REFRESH_KEY, TRAINING_END_DELAY_REFRESH_DEFAULT)
        )

        if self.range_steps is not None:
            assert self.range_steps[0] is None or (
                isinstance(self.range_steps[0], int) and self.range_steps[0] >= 0
            )
            assert self.range_steps[1] is None or (
                isinstance(self.range_steps[1], int) and self.range_steps[1] >= 0
            )
            if self.range_steps[1] is not None and self.range_steps[0] is not None:
                assert int(self.range_steps[1]) > int(self.range_steps[0]), (
                    "range_steps should be of the form " "(begin, end) where begin is less than end"
                )
            if self.range_steps[0] is not None and self.range_steps[1] is not None:
                self.logger.info(
                    "Trial {} will look for steps between {} and {}".format(
                        self.name, self.range_steps[0], self.range_steps[1]
                    )
                )

    def __repr__(self):
        return (
            f"<{self.__class__.__module__}.{self.__class__.__name__} object at {hex(id(self))}>:(\n"
            f"    name={self.name},\n"
            f"    path={self.path},\n"
            f"    steps={self.steps()},\n"
            f"    collections={list(self.collections().keys())},\n"
            f"    tensors={self.tensors()},\n"
            f")"
        )

    @abstractmethod
    def _read_collections(self, collection_files):
        pass

    @abstractmethod
    def _get_collection_files(self):
        pass

    def _load_collections(self):
        num_times_before_warning = 10
        collection_files = []

        def _fetch():
            nonlocal collection_files
            nonlocal num_times_before_warning
            collection_files = self._get_collection_files()

            num_times_before_warning -= 1
            if num_times_before_warning < 0:
                self.logger.warning(
                    "Waiting to read collections files generated by the training job."
                    "If this has been a while, you might want to check that the "
                    "trial is pointed at the right path."
                )
            else:
                self.logger.debug(
                    "Waiting to read collections files generated by the training job."
                )

        def _wait_for_collection_files(number_of_collection_file_to_wait_for):
            while len(collection_files) < number_of_collection_file_to_wait_for:
                time.sleep(2)
                _fetch()
                if has_training_ended(self.path):
                    """ _fetch should have returned all the collection files if the training job has ended """
                    if len(collection_files) < number_of_collection_file_to_wait_for:
                        self.logger.warning(
                            "Training job has ended. All the collection files could not be loaded"
                        )
                    break

        _fetch()
<<<<<<< HEAD
        _wait_for_collection_files(0)  # wait for the first collection file
        self.read_collections(collection_files)
        _wait_for_collection_files(self.num_workers)  # wait for all the collection files
        for collection_file in collection_files:
            self.worker_set.add(get_worker_name_from_collection_file(collection_file))
=======
        _wait_for_first_collection_file()
        self._read_collections(collection_files)
        _wait_for_all_collection_files()
>>>>>>> 312cd660

    @abstractmethod
    def _load_tensors_from_index_tensors(self, index_tensors_dict):
        pass

    def __hash__(self):
        return hash((self.name, self.path))

    def __eq__(self, other):
        return (self.name, self.path) == (other.name, other.path)

    def maybe_refresh(self, name=None):
        if self.loaded_all_steps or not self.dynamic_refresh:
            return
        retry_count = 1
        training_ended = has_training_ended(self.path)
        if training_ended and self.loaded_all_steps is False:
            retry_count = 2
        while retry_count > 0:
            if name is None:
                self.refresh_tensors()
            else:
                self.refresh_tensor(name)
            if retry_count > 1:
                self.logger.info(
                    f"Training has ended, will refresh one final time in "
                    f"{self._training_end_delay_refresh} sec."
                )
                time.sleep(self._training_end_delay_refresh)
            retry_count -= 1
        if training_ended is True and self.loaded_all_steps is False:
            self.loaded_all_steps = True
            self.last_complete_step = (
                sorted(self._global_to_mode.keys())[-1]
                if len(self._global_to_mode)
                else self.last_complete_step
            )  # Update last_complete_step to the last step written
            self.logger.info("Loaded all steps")
            self.logger.debug(
                f"Training Has Ended : last_complete_step was: {self.last_complete_step}"
            )
            self.logger.debug(f"Training Has Ended : last_index_token was: {self.last_index_token}")

    def refresh_tensor(self, tname, steps=None):
        # for now we load all tensors at once
        self.refresh_tensors()

    def tensor(self, tname):
        # will not show tensor if it was not written yet
        # has tensor will refresh
        if self.has_tensor(tname):
            return self._tensors[tname]
        else:
            raise TensorUnavailable(tname)

    def has_tensor(self, tname):
        # will return false if tensor was not written yet
        if tname not in self._tensors:
            self.maybe_refresh(tname)
        return tname in self._tensors

    def _populate_step_dict(self, tensor_object, step_num):
        if tensor_object.mode != ModeKeys.GLOBAL:
            if tensor_object.mode not in self._mode_to_global:
                self._mode_to_global[tensor_object.mode] = {}
            if tensor_object.mode_step not in self._mode_to_global[tensor_object.mode]:
                self._mode_to_global[tensor_object.mode][tensor_object.mode_step] = int(step_num)
        if step_num not in self._global_to_mode:
            self._global_to_mode[step_num] = (tensor_object.mode, tensor_object.mode_step)

    def _populate_workers_for_global_step(self, step, worker) -> None:
        """
        The self.workers_for_global_step dictionary holds a mapping of
        step number and a set of all the workers that have been written for the step.

        This function is used to add a worker to that set. To mark that a particular worker
        has finished writing the step.
        :param step:
        :param worker:
        :return: None
        """
        if step not in self.workers_for_global_step:
            self.workers_for_global_step[step] = set()
        self.workers_for_global_step[step].add(worker)
        if (
            len(self.workers_for_global_step[step]) == self.num_workers
            and step > self.last_complete_step
        ):
            self.last_complete_step = step

    def _populate_global_step_to_tensor_name_map(self, tensor: TensorLocation, step_num) -> None:
        """
        The self.global_step_to_tensors_map dictionary holds a mapping of
        step number and a set of all the tensor names that have been written for the step.

        :param tensor:
        :param step_num:
        :return: None
        """
        if step_num not in self.global_step_to_tensors_map:
            self.global_step_to_tensors_map[step_num] = set()
        self.global_step_to_tensors_map[step_num].add(tensor.tensorname)

    def _populate_mode_to_tensor_name_map(self, tensor: TensorLocation) -> None:
        """
        The self.mode_to_tensors_map dictionary holds a mapping of
        mode and a set of all the tensor names that have been written for the mode.
        :param tensor:
        :return:
        """
        if tensor.mode != ModeKeys.GLOBAL:
            if tensor.mode not in self.mode_to_tensors_map:
                self.mode_to_tensors_map[tensor.mode] = set()
            self.mode_to_tensors_map[tensor.mode].add(tensor.tensorname)

    def _add_tensor(self, step_num, worker, tensor_object: TensorLocation):
        to = tensor_object
        # self.worker_set.add(worker)
        if REDUCTIONS_PREFIX in to.tensorname:
            tname, red_name, abs = reverse_reduction_tensor_name(to.tensorname)
        else:
            tname = to.tensorname
        if tname not in self._tensors:
            t = Tensor(tname, trial=self, cache=self.cache)
            self._tensors[tname] = t
        t = self._tensors[tname]
        self._populate_step_dict(to, step_num)
        self._populate_global_step_to_tensor_name_map(to, step_num)
        self._populate_workers_for_global_step(step_num, worker)
        self._populate_mode_to_tensor_name_map(to)
        if REDUCTIONS_PREFIX in to.tensorname:
            t.add_reduction_step(to.mode, to.mode_step, worker, red_name, abs, to)
        else:
            t.add_step(to.mode, to.mode_step, worker, to)

    def _tensors_matching_regex(self, regex_list) -> set:
        matched_tensornames = set()
        if not isinstance(regex_list, list):
            regex_list = [regex_list]
        regex_list = flatten(regex_list)
        for tensorname in self._tensors.keys():
            if match_inc(tensorname, regex_list):
                matched_tensornames.add(tensorname)
        return matched_tensornames

    def _tensors_in_collection(self, collection) -> set:
        if isinstance(collection, Collection):
            coll_name = collection.name
        elif type(collection) is str:
            coll_name = collection
        else:
            raise TypeError(f"Invalid argument type for collection {collection.__class__}")

        rval = set(self.collection(coll_name).tensor_names)
        regex = self.collection(coll_name).include_regex
        if regex:
            rval.update(self._tensors_matching_regex(regex))
        return rval

    def tensors(self, *, step=None, mode=ModeKeys.GLOBAL, regex=None, collection=None) -> list:
        self.maybe_refresh()
        ts = set()
        if step is None and mode == ModeKeys.GLOBAL:
            ts.update(self._tensors.keys())
        if step is None and mode != ModeKeys.GLOBAL:
            ts.update(self.mode_to_tensors_map[mode])
        else:
            ts.update(self._tensors_for_step(step, mode))

        if regex is None and collection is None:
            return sorted(list(ts))
        else:
            xs = set()
            if regex is not None:
                xs.update(self._tensors_matching_regex(regex))
            if collection is not None:
                collection_tensors_saved = set(self._tensors.keys()).intersection(
                    self._tensors_in_collection(collection)
                )
                xs.update(collection_tensors_saved)

        return sorted(list(ts.intersection(xs)))

    def _tensors_for_step(self, step, mode=ModeKeys.GLOBAL) -> list:
        step = self._mode_to_global[mode][step] if mode != ModeKeys.GLOBAL else step
        if step in self.global_step_to_tensors_map:
            return list(self.global_step_to_tensors_map[step])
        return []

    def workers(self):
        self.maybe_refresh()
        return sorted(list(self.worker_set))

    def steps(self, mode=ModeKeys.GLOBAL, show_incomplete_steps=False) -> list:
        """
        the steps function call returns only completed steps to
        the user.
        :param mode: ModeKeys
        :param show_incomplete_steps: bool
        :return: list
        """
        all_steps = self._all_steps(mode)
        if show_incomplete_steps is True:
            return all_steps
        completed_steps = list()
        for step in all_steps:
            global_step = self._mode_to_global[mode][step] if mode != ModeKeys.GLOBAL else step
            if (
                len(self.workers_for_global_step[global_step]) == self.num_workers
                or self.loaded_all_steps is True
                or self.last_complete_step >= global_step
            ):
                completed_steps.append(step)
        return completed_steps

    def _all_steps(self, mode=ModeKeys.GLOBAL) -> list:
        """
        the all_steps function call returns all the steps,
        complete or incomplete the user.
        :param mode: ModeKeys
        :return: list
        """
        self.maybe_refresh()
        if mode == ModeKeys.GLOBAL:
            return sorted(self._global_to_mode.keys())
        elif mode in self._mode_to_global:
            return sorted(self._mode_to_global[mode].keys())
        else:
            return []

    def _global_step_currently(self, mode, mode_step):
        if mode == ModeKeys.GLOBAL:
            return mode_step
        elif mode in self._mode_to_global and mode_step in self._mode_to_global[mode]:
            return self._mode_to_global[mode][mode_step]

    def global_step(self, mode, mode_step):
        s = self._global_step_currently(mode, mode_step)
        if s is not None:
            return s
        else:
            self.maybe_refresh()
            return self._global_step_currently(mode, mode_step)

    def _mode_modestep_currently(self, global_step):
        if global_step in self._global_to_mode:
            return self._global_to_mode[global_step]

    def mode_modestep(self, global_step):
        x = self._mode_modestep_currently(global_step)
        if x:
            return x
        else:
            self.maybe_refresh()
            x = self._mode_modestep_currently(global_step)
            if x:
                return x
        return None, None

    def mode_step(self, global_step):
        # can return global step itself in some cases
        x = self.mode_modestep(global_step)
        if x:
            return x[1]

    def mode(self, global_step):
        # can return global mode in some cases
        x = self.mode_modestep(global_step)
        if x:
            return x[0]

    def modes(self):
        # will not return global mode
        return self._mode_to_global.keys()

    def collections(self):
        return self.collection_manager.collections

    def collection(self, coll_name):
        return self.collection_manager.get(coll_name)

    def wait_for_steps(self, required_steps, mode=ModeKeys.GLOBAL):
        with refresh(self):
            for step in required_steps:
                while True:
                    s = self.has_passed_step(step, mode)
                    if s == StepState.AVAILABLE:
                        break
                    elif s == StepState.UNAVAILABLE:
                        if self.loaded_all_steps is False:
                            raise StepUnavailable(step, mode)
                        else:
                            last_step = -1
                            avail_steps = self._all_steps(mode=mode)
                            if len(avail_steps) > 0:
                                last_step = avail_steps[-1]
                            if step < last_step:
                                raise StepUnavailable(step, mode)
                            raise NoMoreData(step, mode, last_step)
                    time.sleep(2)

    def has_passed_step(self, step, mode=ModeKeys.GLOBAL) -> StepState:
        """
        This function indicates whether a step is complete (AVAILABLE),
        incomplete ( NOT_YET_AVAILABLE ) or absent ( UNAVAILABLE ).

        Overview of logic:

            1. if the queried step is greater than all the available steps (complete / incomplete):
                if job is not complete:
                    return StepState.NOT_YET_AVAILABLE
                else:
                    return StepState.UNAVAILABLE
            2. if the queried step is less or equal to a step in available steps (complete / incomplete):
                if the queried step is less than all the available steps:
                    if single_worker:
                        return UNAVAILABLE ( step has been skipped or will not written)
                    else:
                        return NOT_YET_AVAILABLE
            3. queried step is available:
                if all workers have written the step or job is complete
                or last_complete_step > step ( All workers have written a step greater than the step we are checking.
                                                    Hence, the step will never be complete. )
                    return AVAILABLE
                else:
                     return NOT_YET_AVAILABLE
        :param step: str
        :param mode: ModeKeys.GLOBAL
        :return: StepState
        """
        all_steps = self.steps(mode=mode, show_incomplete_steps=True)
        bisect_idx = bisect_left(all_steps, step)
        if bisect_idx < len(all_steps):
            if all_steps[bisect_idx] > step:
                if self.last_complete_step > step:
                    return StepState.UNAVAILABLE
                return StepState.NOT_YET_AVAILABLE
            elif all_steps[bisect_idx] == step:
                if len(self.workers_for_global_step[step]) == self.num_workers:
                    return StepState.AVAILABLE
                elif self.loaded_all_steps is True:
                    self.logger.info(
                        f"Step {step} of mode {mode} was written only by workers: {self.workers_for_global_step[step]}"
                    )
                    self.logger.info(
                        f"Step {step} of mode {mode} was marked complete because the job is complete"
                    )
                    return StepState.AVAILABLE
                elif step <= self.last_complete_step:
                    self.logger.info(
                        f"Step {step} of mode {mode} was written only by workers: {self.workers_for_global_step[step]}"
                    )
                    self.logger.info(
                        f"Step {step} of mode {mode} was marked complete because the last complete step is {self.last_complete_step}"
                    )
                    return StepState.AVAILABLE
                else:
                    return StepState.NOT_YET_AVAILABLE
        if self.loaded_all_steps is True:
            return StepState.UNAVAILABLE
        return StepState.NOT_YET_AVAILABLE

    def _load_tensors(self):
        if self.index_mode:
            self._load_tensors_from_index_files()

    def _update_last_index_token(self, new_index_token: str) -> None:
        """
        This function updates the last_index_token in the following scenarios:
            1. last_complete_step > last_index_token_step :
                this means that the token isn't pointing to the latest completed step
            2. number of steps available ( complete or incomplete ) - (last_completed_step+1) > window_size_limit:
                we maintain a window to stop querying for older steps that have not completed.
                if the total number of steps, we are querying for completion is greater than our window_size_limit
                we update the last_index_token and last_complete_step by (window_size_limit // 2)
        :param new_index_token:
        :return:None
        """
        if self.last_index_token is None:
            last_index_token_step = 0
        else:
            last_index_token_step = IndexFileLocationUtils.parse_step_from_index_file_name(
                self.last_index_token
            )

        # Case 1:
        if self.last_complete_step > last_index_token_step:
            prefix = IndexFileLocationUtils.get_prefix_from_index_file(new_index_token)
            # sort lexicographically and select the last worker
            last_worker = sorted(list(self.worker_set))[-1]
            # below converts worker_name to serialized workerName
            # if it's a tf device, else no effect
            last_worker_serialized = serialize_tf_device(last_worker)
            self.last_index_token = IndexFileLocationUtils.get_index_key_for_step(
                prefix, self.last_complete_step, last_worker_serialized
            )

        # Case 2:
        available_step = self._global_to_mode.keys()
        if (
            len(available_step) - (self.last_complete_step + 1)
            > self._incomplete_wait_for_step_window
        ):
            prefix = IndexFileLocationUtils.get_prefix_from_index_file(new_index_token)
            last_worker = sorted(list(self.worker_set))[-1]
            # below converts worker_name to serialized workerName
            # if it's a tf device, else no effect
            last_worker_serialized = serialize_tf_device(last_worker)
            self.last_index_token = IndexFileLocationUtils.get_index_key_for_step(
                prefix,
                self.last_complete_step + (self._incomplete_wait_for_step_window // 2),
                last_worker_serialized,
            )
            self.last_complete_step = IndexFileLocationUtils.parse_step_from_index_file_name(
                self.last_index_token
            )
            self.logger.info(
                f"Waiting for: {len(available_step) - (self.last_complete_step + 1)} Steps. \n"
                f"INCOMPLETE_STEP_WAIT_WINDOW: {self._incomplete_wait_for_step_window}. \n"
                f"Marking the last {self._incomplete_wait_for_step_window // 2} incomplete steps as complete"
                f"Updating last_index_token to: {self.last_index_token}. \n"
                f"Updating last_complete_step to: {self.last_complete_step}. "
            )

    def _load_tensors_from_index_files(self):
        self.index_tensors_dict, new_index_token = self.index_reader.load_tensor_data_from_index_files(
            start_after_key=self.last_index_token, range_steps=self.range_steps
        )
        self._load_tensors_from_index_tensors(self.index_tensors_dict)
        if new_index_token:  # new index token can be None if there are no new index files
            self._update_last_index_token(new_index_token)

    def refresh_tensors(self):
        # TODO if job finished
        if self.index_mode:
            index_tensors_dict, new_index_token = self.index_reader.load_tensor_data_from_index_files(
                start_after_key=self.last_index_token, range_steps=self.range_steps
            )
            if len(index_tensors_dict):
                self.index_tensors_dict.update(index_tensors_dict)
                self._load_tensors_from_index_tensors(index_tensors_dict)
            if new_index_token:  # new index token can be None if there are no new index files
                self._update_last_index_token(new_index_token)<|MERGE_RESOLUTION|>--- conflicted
+++ resolved
@@ -160,17 +160,11 @@
                     break
 
         _fetch()
-<<<<<<< HEAD
         _wait_for_collection_files(0)  # wait for the first collection file
-        self.read_collections(collection_files)
+        self._read_collections(collection_files)
         _wait_for_collection_files(self.num_workers)  # wait for all the collection files
         for collection_file in collection_files:
             self.worker_set.add(get_worker_name_from_collection_file(collection_file))
-=======
-        _wait_for_first_collection_file()
-        self._read_collections(collection_files)
-        _wait_for_all_collection_files()
->>>>>>> 312cd660
 
     @abstractmethod
     def _load_tensors_from_index_tensors(self, index_tensors_dict):
