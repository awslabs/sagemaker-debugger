--- conflicted
+++ resolved
@@ -69,36 +69,14 @@
     assert len(entries) == 0
 
 
-def performance_vs_async():
-<<<<<<< HEAD
-    kb = 1024
-    mb = 1024 * 1024
-    sizes = [10 * kb, 100 * kb, 500 * kb]  # , mb, 5 * mb, 10 * mb]
-    # 1, 10, 20, 30, 50, 70, 100,
-    num_files = [1, 10, 50, 100, 500, 1000, 3000, 10000, 100000]
-    prefix = "test_performance"
-    i = 0
-    import time
-
-    start = time.time()
-    for size in sizes:
-        for nf in num_files:
-            reqs = [
-                ReadObjectRequest(f"s3://smdebug-testing/resources/{prefix}/{size}/{i}.dummy")
-                for i in range(nf)
-            ]
-            S3Handler.get_objects(reqs, use_multiprocessing=True)
-            i += nf
-            print(f"Count {i}, speed {i/(time.time() - start)}")
-=======
+def check_performance():
     import time
 
     kb = 1024
     mb = 1024 * 1024
     sizes = [10 * kb, 100 * kb, 500 * kb]  # , mb, 5 * mb, 10 * mb]
-    sizes = [10 * kb]
     num_files = [1, 10, 20, 30, 50, 70, 100, 1000, 3000]  # , 10000]  # , 100000]  # , 1000000]
-    prefix = "test_performance_prefix"
+    prefix = "test_performance"
 
     times = []
     print("Size\tNumFiles\tSync with multiprocessing\tSync without multiprocessing")
@@ -108,18 +86,17 @@
             reqs = []
             for i in range(nf):
                 reqs.append(
-                    ReadObjectRequest(f"s3://tornasolecodebuildtest/{prefix}/{size}/{i}.dummy")
+                    ReadObjectRequest(f"s3://smdebug-testing/resources/{prefix}/{size}/{i}.dummy")
                 )
             sync_start = time.time()
-            data1 = S3Handler.get_objects(reqs, use_multiprocessing=True)
+            data = S3Handler.get_objects(reqs, use_multiprocessing=True)
             sync_end = time.time()
 
             timesrow.append((round(sync_end - sync_start, 2), 0))
             print(f"{size} {nf} {timesrow[-1][0]} {timesrow[-1][1]}")
         times.append(timesrow)
         print(f"Finished testing for {size}", times[-1])
->>>>>>> 72d60386
 
 
 if __name__ == "__main__":
-    performance_vs_async()+    check_performance()