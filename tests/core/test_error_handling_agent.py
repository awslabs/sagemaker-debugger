--- conflicted
+++ resolved
@@ -13,15 +13,6 @@
 
 
 @pytest.fixture
-<<<<<<< HEAD
-def runtime_error_message():
-    return "If this RuntimeError causes the test to fail, the error handling agent failed to catch the error!"
-
-
-@pytest.fixture
-def value_error_message():
-    return "If this ValueError causes the test to fail, the error handling agent failed to catch the error!"
-=======
 def runtime_error_message(error_handling_message):
     return error_handling_message.format("RuntimeError")
 
@@ -29,7 +20,6 @@
 @pytest.fixture
 def value_error_message(error_handling_message):
     return error_handling_message.format("ValueError")
->>>>>>> b4870ef3
 
 
 @pytest.fixture
