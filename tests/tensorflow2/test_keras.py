"""
This file is temporary, for testing with 2.X.
We'll need to integrate a more robust testing pipeline and make this part of pytest
before pushing to master.

This was tested with TensorFlow 2.1, by running
`python tests/tensorflow2/test_keras.py` from the main directory.
"""
# Standard Library
<<<<<<< HEAD
import json
import re
import time
from pathlib import Path
=======
import re
import time
>>>>>>> 7efe086b

# Third Party
import pytest
import tensorflow.compat.v2 as tf
import tensorflow_datasets as tfds
from tests.constants import TEST_DATASET_S3_PATH
from tests.tensorflow2.utils import is_tf_2_2, is_tf_2_3
from tests.tensorflow.utils import create_trial_fast_refresh
from tests.utils import use_s3_datasets, verify_shapes

# First Party
import smdebug.tensorflow as smd
from smdebug.core.access_layer import has_training_ended
from smdebug.core.collection import CollectionKeys
from smdebug.core.json_config import CONFIG_FILE_PATH_ENV_STR
from smdebug.core.modes import ModeKeys
from smdebug.core.reduction_config import ALLOWED_NORMS, ALLOWED_REDUCTIONS
from smdebug.exceptions import TensorUnavailableForStep
from smdebug.profiler.profiler_constants import DEFAULT_PREFIX
from smdebug.tensorflow import ReductionConfig, SaveConfig


def get_model():
    model = tf.keras.models.Sequential(
        [
            # WA for TF issue https://github.com/tensorflow/tensorflow/issues/36279
            tf.keras.layers.Flatten(input_shape=(28, 28, 1)),
            tf.keras.layers.Dense(128, activation="relu"),
            tf.keras.layers.Dropout(0.2),
            tf.keras.layers.Dense(10, activation="softmax"),
        ]
    )
    return model


def helper_keras_fit(
    trial_dir,
    save_all=False,
    include_collections=None,
    reduction_config=None,
    save_config=None,
    hook=None,
    eager=True,
    steps=None,
    add_callbacks=None,
    run_eagerly=False,
):
    if not eager:
        tf.compat.v1.disable_eager_execution()

    mnist = tf.keras.datasets.mnist
    (x_train, y_train), (x_test, y_test) = mnist.load_data()
    x_train, x_test = x_train / 255, x_test / 255

    model = get_model()
    if hook is None:
        if save_config is None:
            save_config = SaveConfig(save_interval=3)

        hook = smd.KerasHook(
            trial_dir,
            save_config=save_config,
            save_all=save_all,
            include_collections=include_collections,
            reduction_config=reduction_config,
        )

        if not save_all and include_collections is not None:
            for cname in hook.include_collections:
                if cname not in include_collections:
                    hook.get_collection(cname).save_config = SaveConfig(end_step=0)

    opt = tf.keras.optimizers.Adam()

    opt = hook.wrap_optimizer(opt)
    model.compile(
        optimizer=opt,
        loss="sparse_categorical_crossentropy",
        metrics=["accuracy"],
        run_eagerly=run_eagerly,
    )
    hooks = []
    if add_callbacks:
        if "tensorboard" in add_callbacks:
            hooks.append(
                tf.keras.callbacks.TensorBoard(
                    log_dir="/tmp/logs", histogram_freq=1, write_grads=True, write_images=True
                )
            )
    hooks.append(hook)

    if steps is None:
        steps = ["train"]
    for step in steps:
        if step == "train":
            model.fit(x_train, y_train, epochs=1, steps_per_epoch=10, callbacks=hooks, verbose=0)
        elif step == "eval":
            model.evaluate(x_test, y_test, steps=10, callbacks=hooks, verbose=0)
        elif step == "predict":
            model.predict(x_test[:100], callbacks=hooks, verbose=0)

    model.save(trial_dir, save_format="tf")

    hook.close()


def helper_keras_gradtape(
    trial_dir,
    save_all=False,
    include_collections=None,
    reduction_config=None,
    save_config=None,
    hook=None,
    batch_size=64,
    persistent=False,
):
    mnist = tf.keras.datasets.mnist
    (x_train, y_train), _ = mnist.load_data()
    dataset = tf.data.Dataset.from_tensor_slices(
        (tf.cast(x_train[..., tf.newaxis] / 255, tf.float32), tf.cast(y_train, tf.int64))
    )
    dataset = dataset.shuffle(1000).batch(batch_size)
    model = get_model()
    if hook is None:
        if save_config is None:
            save_config = SaveConfig(save_interval=3)

        hook = smd.KerasHook(
            trial_dir,
            save_config=save_config,
            save_all=save_all,
            include_collections=include_collections,
            reduction_config=reduction_config,
        )

        if not save_all and include_collections is not None:
            for cname in hook.include_collections:
                if cname not in include_collections:
                    hook.get_collection(cname).save_config = SaveConfig(end_step=0)

    opt = tf.keras.optimizers.Adam()
    hook.wrap_optimizer(opt)

    cce = tf.keras.losses.CategoricalCrossentropy(from_logits=True)
    train_acc_metric = tf.keras.metrics.SparseCategoricalAccuracy()

    n_epochs = 1
    for epoch in range(n_epochs):
        for data, labels in dataset:
            dataset_labels = labels
            labels = tf.one_hot(labels, depth=10)
            with hook.wrap_tape(tf.GradientTape(persistent=persistent)) as tape:
                logits = model(data, training=True)  # (32,10)
                loss_value = cce(labels, logits)
            grads = tape.gradient(loss_value, model.variables)

            # By default, the resources held by a GradientTape are released as
            # soon as GradientTape.gradient() method is called. To compute
            # multiple gradients over the same computation, create a persistent
            # gradient tape. This allows multiple calls to the gradient() method
            # as resources are released when the tape object is garbage collected.
            if persistent:
                _ = tape.gradient(loss_value, model.variables)
            opt.apply_gradients(zip(grads, model.variables))
            acc = train_acc_metric(dataset_labels, logits)
            hook.save_tensor(
                tensor_name="accuracy", tensor_value=acc, collections_to_write="metrics"
            )
        train_acc_metric.reset_states()

    model.save(trial_dir, save_format="tf")
    hook.close()


@pytest.mark.skip_if_non_eager
@pytest.mark.slow
def test_layer_names_gradient_tape(out_dir):
    hook = smd.KerasHook(
        out_dir,
        save_config=SaveConfig(save_interval=9),
        include_collections=[CollectionKeys.LAYERS],
    )
    helper_keras_gradtape(out_dir, hook=hook, save_config=SaveConfig(save_interval=9))

    tr = create_trial_fast_refresh(out_dir)
    tnames = tr.tensor_names(collection=CollectionKeys.LAYERS)
    pattern = r"^(flatten|dense|dropout)(_\d+)?\/(inputs|outputs)"
    for tname in tnames:
        assert re.match(pattern=pattern, string=tname) is not None


@pytest.mark.skip_if_non_eager
def test_keras_gradtape_shapes(out_dir):
    hook = smd.KerasHook(
        out_dir=out_dir,
        save_all=True,
        save_config=SaveConfig(save_steps=[0]),
        reduction_config=ReductionConfig(save_shape=True),
    )
    helper_keras_gradtape(trial_dir=out_dir, hook=hook)
    verify_shapes(out_dir, 0)
    verify_shapes(out_dir, 500)


@pytest.mark.skip_if_non_eager
@pytest.mark.slow
@pytest.mark.parametrize("saveall", [True, False])
def test_keras_gradtape(out_dir, saveall):
    """
    Test save all and save default collection
    """
    hook = smd.KerasHook(out_dir=out_dir, save_all=saveall, save_config=SaveConfig(save_interval=3))
    helper_keras_gradtape(trial_dir=out_dir, hook=hook)

    trial = smd.create_trial(path=out_dir)
    if saveall:  # save losses, metrics, weights, biases
        assert len(trial.tensor_names()) == (25 if is_tf_2_2() else 15)
        assert len(trial.tensor_names(collection=CollectionKeys.BIASES)) == 2
        assert len(trial.tensor_names(collection=CollectionKeys.WEIGHTS)) == 2
        assert len(trial.tensor_names(collection=CollectionKeys.OPTIMIZER_VARIABLES)) == 5
    else:  # save the default losses and metrics
        assert len(trial.tensor_names()) == 2
    assert len(trial.tensor_names(collection=CollectionKeys.LOSSES)) == 1
    assert len(trial.tensor_names(collection=CollectionKeys.METRICS)) == 1


@pytest.mark.skip_if_non_eager
@pytest.mark.slow
def test_gradtape_base_reductions(out_dir):
    """
    Test reduction config
    """
    helper_keras_gradtape(
        trial_dir=out_dir,
        include_collections=[CollectionKeys.WEIGHTS, CollectionKeys.METRICS, CollectionKeys.LOSSES],
        reduction_config=ReductionConfig(norms=ALLOWED_NORMS, reductions=ALLOWED_REDUCTIONS),
    )
    tr = create_trial_fast_refresh(out_dir)
    weight_name = tr.tensor_names(collection=CollectionKeys.WEIGHTS)[0]
    try:
        tr.tensor(weight_name).value(0)
        assert False
    except TensorUnavailableForStep:
        assert tr.tensor(weight_name).reduction_value(0, "l1") is not None
        assert len(tr.tensor(weight_name).reduction_values(0)) == len(ALLOWED_REDUCTIONS) + len(
            ALLOWED_NORMS
        )

    loss_name = tr.tensor_names(collection=CollectionKeys.LOSSES)[0]
    assert tr.tensor(loss_name).value(0) is not None

    metric_name = tr.tensor_names(collection=CollectionKeys.METRICS)[0]
    assert tr.tensor(metric_name).value(0) is not None


@pytest.mark.skip_if_non_eager
@pytest.mark.slow
def test_gradtape_collection_reductions(out_dir):
    """
    Test reduction config for weights collection
    """
    hook = smd.KerasHook(
        out_dir,
        save_config=SaveConfig(save_interval=3),
        include_collections=[CollectionKeys.WEIGHTS, CollectionKeys.BIASES],
    )
    hook.get_collection(CollectionKeys.WEIGHTS).reduction_config = ReductionConfig(norms=["l1"])
    helper_keras_gradtape(out_dir, hook=hook)

    tr = create_trial_fast_refresh(out_dir)
    weight_name = tr.tensor_names(collection=CollectionKeys.WEIGHTS)[0]
    bias_name = tr.tensor_names(collection=CollectionKeys.BIASES)[0]

    assert tr.tensor(bias_name).value(0) is not None
    try:
        tr.tensor(weight_name).value(0)
        assert False
    except TensorUnavailableForStep:
        assert tr.tensor(weight_name).reduction_value(0, "l1") is not None


@pytest.mark.skip_if_non_eager
@pytest.mark.slow
def test_gradtape_include_regex(out_dir):
    """
    Test custom collection with regex
    """
    hook = smd.KerasHook(
        out_dir, save_config=SaveConfig(save_interval=9), include_collections=["custom_coll"]
    )
    hook.get_collection("custom_coll").include("dense")
    helper_keras_gradtape(out_dir, hook=hook, save_config=SaveConfig(save_interval=9))

    tr = create_trial_fast_refresh(out_dir)
    tnames = tr.tensor_names(collection="custom_coll")

    assert len(tnames) == (12 if is_tf_2_2() else 8)
    for tname in tnames:
        assert tr.tensor(tname).value(0) is not None


@pytest.mark.skip_if_non_eager
@pytest.mark.slow
def test_gradtape_training_end(out_dir):
    """
    Verify enf of training file
    """
    helper_keras_gradtape(out_dir, include_collections=[CollectionKeys.OUTPUTS])
    assert has_training_ended(out_dir) is True


@pytest.mark.skip_if_non_eager
@pytest.mark.slow
def test_gradtape_weights_collections(out_dir):
    """
    This test ensures that a training script written with GradientTape
    handles the case where only weight and default collections are saved.
    The aim is to distinguish between weights and biases.
    """
    hook = smd.KerasHook(
        out_dir,
        save_config=SaveConfig(save_interval=3),
        include_collections=[CollectionKeys.WEIGHTS],
    )

    helper_keras_gradtape(out_dir, hook=hook)

    trial = smd.create_trial(path=out_dir)
    # can't save gradients in TF 2.x
    assert len(trial.tensor_names()) == 4
    assert len(trial.tensor_names(collection=CollectionKeys.BIASES)) == 0
    assert len(trial.tensor_names(collection=CollectionKeys.WEIGHTS)) == 2
    assert len(trial.tensor_names(collection=CollectionKeys.LOSSES)) == 1
    assert len(trial.tensor_names(collection=CollectionKeys.METRICS)) == 1


@pytest.mark.skip_if_non_eager
@pytest.mark.slow
def test_gradtape_include_collections(out_dir):
    """
    This test ensures that a training script written with GradientTape
    handles the case where hook config contains all collections mentioned
    through include collections
    """
    include_collections = [
        CollectionKeys.WEIGHTS,
        CollectionKeys.BIASES,
        CollectionKeys.GRADIENTS,
        CollectionKeys.LOSSES,
        CollectionKeys.OUTPUTS,
        CollectionKeys.METRICS,
        CollectionKeys.OPTIMIZER_VARIABLES,
    ]
    save_config = SaveConfig(save_interval=3)
    hook = smd.KerasHook(
        out_dir,
        save_config=save_config,
        include_collections=include_collections,
        reduction_config=ReductionConfig(norms=ALLOWED_NORMS, reductions=ALLOWED_REDUCTIONS),
    )
    helper_keras_gradtape(out_dir, hook=hook)

    trial = smd.create_trial(path=out_dir)
    # can't save gradients in TF 2.x
    assert len(trial.tensor_names()) == (16 if is_tf_2_2() else 15)
    assert len(trial.tensor_names(collection=CollectionKeys.GRADIENTS)) == 4
    assert len(trial.tensor_names(collection=CollectionKeys.OPTIMIZER_VARIABLES)) == 5
    assert len(trial.tensor_names(collection=CollectionKeys.BIASES)) == 2
    assert len(trial.tensor_names(collection=CollectionKeys.WEIGHTS)) == 2
    assert len(trial.tensor_names(collection=CollectionKeys.LOSSES)) == 1
    assert len(trial.tensor_names(collection=CollectionKeys.METRICS)) == 1


@pytest.mark.skip_if_non_eager
@pytest.mark.slow
def test_gradtape_hook_from_json(out_dir, monkeypatch):
    """
    This test ensures that a training script written with GradientTape
    handles the case where hook config is provided through a JSON and saves
    only weights and losses
    """
    monkeypatch.setenv(
        CONFIG_FILE_PATH_ENV_STR,
        "tests/tensorflow/hooks/test_json_configs/test_collection_defaults.json",
    )
    hook = smd.KerasHook.create_from_json_file()
    helper_keras_gradtape(out_dir, hook=hook)

    trial = smd.create_trial(path=out_dir)
    # can't save gradients in TF 2.x
    assert len(trial.tensor_names()) == 4
    assert len(trial.tensor_names(collection=CollectionKeys.BIASES)) == 0
    assert len(trial.tensor_names(collection=CollectionKeys.WEIGHTS)) == 2
    assert len(trial.tensor_names(collection=CollectionKeys.LOSSES)) == 1
    assert len(trial.tensor_names(collection=CollectionKeys.METRICS)) == 1


@pytest.mark.skip_if_non_eager
@pytest.mark.slow
@pytest.mark.parametrize("saveall", [True, False])
def test_gradtape_persistent(out_dir, saveall):
    """
    Test save all and save default collection
    """
    hook = smd.KerasHook(out_dir=out_dir, save_all=saveall, save_config=SaveConfig(save_interval=3))
    helper_keras_gradtape(trial_dir=out_dir, hook=hook, persistent=True)

    trial = smd.create_trial(path=out_dir)
    if saveall:  # save losses, metrics, weights, biases
        assert len(trial.tensor_names()) == (25 if is_tf_2_2() else 15)
        assert len(trial.tensor_names(collection=CollectionKeys.BIASES)) == 2
        assert len(trial.tensor_names(collection=CollectionKeys.WEIGHTS)) == 2
        assert len(trial.tensor_names(collection=CollectionKeys.OPTIMIZER_VARIABLES)) == 5
    else:  # save the default losses and metrics
        assert len(trial.tensor_names()) == 2
    assert len(trial.tensor_names(collection=CollectionKeys.LOSSES)) == 1
    assert len(trial.tensor_names(collection=CollectionKeys.METRICS)) == 1


@pytest.mark.slow
@pytest.mark.parametrize("saveall", [True, False])
def test_keras_fit(out_dir, tf_eager_mode, saveall):
    hook = smd.KerasHook(out_dir=out_dir, save_all=saveall)
    ts = time.time()
    hook.save_scalar("foobar", 1, sm_metric=True, timestamp=ts)
    scalars_to_be_saved = dict()
    scalars_to_be_saved["scalar/foobar"] = (ts, 0)
    helper_keras_fit(
        trial_dir=out_dir,
        hook=hook,
        run_eagerly=tf_eager_mode,
        steps=["train", "eval", "predict", "train"],
    )

    trial = smd.create_trial(path=out_dir)
    # can't save gradients in TF 2.x eager mode
    if saveall:  # save losses, metrics, weights, biases, scalar
        if tf_eager_mode:
            if is_tf_2_2():
                assert len(trial.tensor_names()) == 28
            else:
                assert len(trial.tensor_names()) == (21 if is_tf_2_3() else 14)
            assert len(trial.tensor_names(collection=CollectionKeys.INPUTS)) == (
                1 if is_tf_2_2() else 0
            )
            assert len(trial.tensor_names(collection=CollectionKeys.OUTPUTS)) == (
                2 if is_tf_2_2() else 0
            )
        else:
            assert len(trial.tensor_names()) == 21
        assert len(trial.tensor_names(collection=CollectionKeys.BIASES)) == 2
        assert len(trial.tensor_names(collection=CollectionKeys.WEIGHTS)) == 2
        assert len(trial.tensor_names(collection=CollectionKeys.OPTIMIZER_VARIABLES)) == 5
        assert (
            len(
                trial.tensor_names(
                    collection=CollectionKeys.OPTIMIZER_VARIABLES, mode=ModeKeys.EVAL
                )
            )
            == 0,
            "No Optimizer Variables Should be Saved in EVAL Mode",
        )
    else:  # save the default losses and metrics
        assert len(trial.tensor_names()) == (
            4 if (is_tf_2_2() or is_tf_2_3()) and tf_eager_mode else 5
        )
    assert len(trial.tensor_names(collection=CollectionKeys.LOSSES)) == 1
    assert len(trial.tensor_names(collection=CollectionKeys.METRICS)) == (
        2 if (is_tf_2_2() or is_tf_2_3()) and tf_eager_mode else 3
    )
    for tname in trial.tensor_names():
        assert trial.tensor(tname).value(0) is not None


def test_keras_fit_shapes(out_dir):
    hook = smd.KerasHook(
        out_dir=out_dir,
        save_all=True,
        save_config=SaveConfig(save_steps=[0]),
        reduction_config=ReductionConfig(save_shape=True),
    )
    helper_keras_fit(trial_dir=out_dir, hook=hook)
    print(create_trial_fast_refresh(out_dir).tensor_names(step=0))
    verify_shapes(out_dir, 0)


@pytest.mark.slow
def test_base_reductions(out_dir, tf_eager_mode):
    helper_keras_fit(
        trial_dir=out_dir,
        include_collections=[CollectionKeys.WEIGHTS, CollectionKeys.METRICS, CollectionKeys.LOSSES],
        reduction_config=ReductionConfig(norms=ALLOWED_NORMS, reductions=ALLOWED_REDUCTIONS),
        run_eagerly=tf_eager_mode,
    )
    tr = create_trial_fast_refresh(out_dir)
    weight_name = tr.tensor_names(collection=CollectionKeys.WEIGHTS)[0]
    try:
        tr.tensor(weight_name).value(0)
        assert False
    except TensorUnavailableForStep:
        assert tr.tensor(weight_name).reduction_value(0, "l1") is not None
        assert len(tr.tensor(weight_name).reduction_values(0)) == len(ALLOWED_REDUCTIONS) + len(
            ALLOWED_NORMS
        )

    loss_name = tr.tensor_names(collection=CollectionKeys.LOSSES)[0]
    assert tr.tensor(loss_name).value(0) is not None

    metric_name = tr.tensor_names(collection=CollectionKeys.METRICS)[0]
    assert tr.tensor(metric_name).value(0) is not None


@pytest.mark.slow
def test_collection_reductions(out_dir, tf_eager_mode):
    hook = smd.KerasHook(
        out_dir,
        save_config=SaveConfig(save_interval=3),
        include_collections=[CollectionKeys.WEIGHTS, CollectionKeys.BIASES],
    )
    hook.get_collection(CollectionKeys.WEIGHTS).reduction_config = ReductionConfig(norms=["l1"])
    helper_keras_fit(out_dir, hook=hook, steps=["train"], eager=tf_eager_mode)

    tr = create_trial_fast_refresh(out_dir)
    weight_name = tr.tensor_names(collection=CollectionKeys.WEIGHTS)[0]
    bias_name = tr.tensor_names(collection=CollectionKeys.BIASES)[0]

    assert tr.tensor(bias_name).value(0) is not None
    try:
        tr.tensor(weight_name).value(0)
        assert False
    except TensorUnavailableForStep:
        assert tr.tensor(weight_name).reduction_value(0, "l1") is not None


@pytest.mark.slow
def test_include_regex(out_dir, tf_eager_mode):
    hook = smd.KerasHook(
        out_dir, save_config=SaveConfig(save_interval=9), include_collections=["custom_coll"]
    )
    hook.get_collection("custom_coll").include("dense")
    helper_keras_fit(
        out_dir,
        hook=hook,
        save_config=SaveConfig(save_interval=9),
        steps=["train"],
        run_eagerly=tf_eager_mode,
    )

    tr = create_trial_fast_refresh(out_dir)
    tnames = tr.tensor_names(collection="custom_coll")
    assert len(tnames) == (12 if is_tf_2_2() else 4)
    for tname in tnames:
        assert tr.tensor(tname).value(0) is not None


@pytest.mark.slow
def test_layer_names(out_dir, tf_eager_mode):
    hook = smd.KerasHook(
        out_dir,
        save_config=SaveConfig(save_interval=9),
        include_collections=[CollectionKeys.LAYERS],
    )
    helper_keras_fit(
        out_dir,
        hook=hook,
        save_config=SaveConfig(save_interval=9),
        steps=["train"],
        run_eagerly=tf_eager_mode,
    )

    tr = create_trial_fast_refresh(out_dir)
    tnames = tr.tensor_names(collection=CollectionKeys.LAYERS)
    pattern = r"^(flatten|dense|dropout)(_\d+)?\/(inputs|outputs)"
    for tname in tnames:
        assert re.match(pattern=pattern, string=tname) is not None


@pytest.mark.skip_if_non_eager
@pytest.mark.slow
def test_clash_with_tb_callback(out_dir):
    # this test cannot be run in non-eager mode
    helper_keras_fit(
        out_dir,
        save_config=SaveConfig(save_interval=9),
        steps=["train"],
        include_collections=[
            CollectionKeys.WEIGHTS,
            CollectionKeys.BIASES,
            CollectionKeys.LOSSES,
            CollectionKeys.METRICS,
        ],
        add_callbacks=["tensorboard"],
    )
    tr = create_trial_fast_refresh(out_dir)
    assert len(tr.tensor_names()) == (7 if (is_tf_2_2() or is_tf_2_3()) else 8)


@pytest.mark.slow
def test_training_end(out_dir, tf_eager_mode):
    helper_keras_fit(
        out_dir,
        include_collections=[CollectionKeys.OUTPUTS],
        steps=["train"],
        run_eagerly=tf_eager_mode,
    )
    assert has_training_ended(out_dir) is True


@pytest.mark.slow
def test_weights_collections(out_dir, tf_eager_mode):
    hook = smd.KerasHook(
        out_dir,
        save_config=SaveConfig(save_interval=3),
        include_collections=[CollectionKeys.WEIGHTS],
    )

    helper_keras_fit(out_dir, hook=hook, steps=["train"], run_eagerly=tf_eager_mode)

    trial = smd.create_trial(path=out_dir)
    # can't save gradients in TF 2.x
    assert len(trial.tensor_names()) == (5 if (is_tf_2_2() or is_tf_2_3()) and tf_eager_mode else 6)
    assert len(trial.tensor_names(collection=CollectionKeys.BIASES)) == 0
    assert len(trial.tensor_names(collection=CollectionKeys.WEIGHTS)) == 2
    assert len(trial.tensor_names(collection=CollectionKeys.LOSSES)) == 1
    assert len(trial.tensor_names(collection=CollectionKeys.METRICS)) == (
        2 if (is_tf_2_2() or is_tf_2_3()) and tf_eager_mode else 3
    )


@pytest.mark.slow
def test_include_collections(out_dir, tf_eager_mode):
    include_collections = [
        CollectionKeys.WEIGHTS,
        CollectionKeys.BIASES,
        CollectionKeys.GRADIENTS,
        CollectionKeys.LOSSES,
        CollectionKeys.METRICS,
        CollectionKeys.OPTIMIZER_VARIABLES,
        "custom_optimizer_variables",
    ]
    save_config = SaveConfig(save_interval=3)
    hook = smd.KerasHook(
        out_dir,
        save_config=save_config,
        include_collections=include_collections,
        reduction_config=ReductionConfig(norms=ALLOWED_NORMS, reductions=ALLOWED_REDUCTIONS),
    )
    hook.get_collection("custom_optimizer_variables").include("Adam")
    helper_keras_fit(
        out_dir, hook=hook, steps=["train", "eval", "predict"], run_eagerly=tf_eager_mode
    )

    trial = smd.create_trial(path=out_dir)
    # can't save gradients in TF 2.x
    if tf_eager_mode:
        if is_tf_2_2():
            assert len(trial.tensor_names()) == 16
        else:
            assert len(trial.tensor_names()) == (12 if is_tf_2_3() else 13)
    else:
        assert len(trial.tensor_names()) == 18
        assert len(trial.tensor_names(collection=CollectionKeys.GRADIENTS)) == 4
    assert len(trial.tensor_names(collection=CollectionKeys.OPTIMIZER_VARIABLES)) == 5
    assert len(trial.tensor_names(collection="custom_optimizer_variables")) == 5
    assert len(trial.tensor_names(collection=CollectionKeys.BIASES)) == 2
    assert len(trial.tensor_names(collection=CollectionKeys.WEIGHTS)) == 2
    assert len(trial.tensor_names(collection=CollectionKeys.LOSSES)) == 1
    assert len(trial.tensor_names(collection=CollectionKeys.METRICS)) == (
        2 if (is_tf_2_2() or is_tf_2_3()) and tf_eager_mode else 3
    )


@pytest.mark.slow
def test_include_only_custom_collection(out_dir, tf_eager_mode):
    include_collections = ["custom_optimizer_variables"]
    save_config = SaveConfig(save_interval=3)
    hook = smd.KerasHook(
        out_dir,
        save_config=save_config,
        include_collections=include_collections,
        reduction_config=ReductionConfig(norms=ALLOWED_NORMS, reductions=ALLOWED_REDUCTIONS),
    )
    hook.get_collection("custom_optimizer_variables").include("Adam")
    helper_keras_fit(
        out_dir, hook=hook, steps=["train", "eval", "predict"], run_eagerly=tf_eager_mode
    )

    trial = smd.create_trial(path=out_dir)
    assert len(trial.tensor_names()) == (8 if (is_tf_2_2() or is_tf_2_3()) and tf_eager_mode else 9)
    assert len(trial.tensor_names(collection="custom_optimizer_variables")) == 5


@pytest.mark.slow
def test_hook_from_json(out_dir, tf_eager_mode, monkeypatch):
    monkeypatch.setenv(
        CONFIG_FILE_PATH_ENV_STR,
        "tests/tensorflow/hooks/test_json_configs/test_collection_defaults.json",
    )
    hook = smd.KerasHook.create_from_json_file()
    helper_keras_fit(out_dir, hook=hook, steps=["train"], run_eagerly=tf_eager_mode)

    trial = smd.create_trial(path=out_dir)
    # can't save gradients in TF 2.x
    assert len(trial.tensor_names()) == (5 if (is_tf_2_2() or is_tf_2_3()) and tf_eager_mode else 6)
    assert len(trial.tensor_names(collection=CollectionKeys.BIASES)) == 0
    assert len(trial.tensor_names(collection=CollectionKeys.WEIGHTS)) == 2
    assert len(trial.tensor_names(collection=CollectionKeys.LOSSES)) == 1
    assert len(trial.tensor_names(collection=CollectionKeys.METRICS)) == (
        2 if (is_tf_2_2() or is_tf_2_3()) and tf_eager_mode else 3
    )


@pytest.mark.skip_if_non_eager
def test_keras_fit_pure_eager(out_dir, tf_eager_mode):
    """
    Test save all and save default collection in fit() pure eager mode
    """
    hook = smd.KerasHook(out_dir=out_dir, save_all=True, save_config=SaveConfig(save_interval=3))
    helper_keras_fit(trial_dir=out_dir, hook=hook, eager=tf_eager_mode, run_eagerly=True)

    trial = smd.create_trial(path=out_dir)
    assert len(trial.tensor_names()) == (27 if is_tf_2_2() else 13)
    assert len(trial.tensor_names(collection=CollectionKeys.BIASES)) == 2
    assert len(trial.tensor_names(collection=CollectionKeys.WEIGHTS)) == 2
    assert len(trial.tensor_names(collection=CollectionKeys.OPTIMIZER_VARIABLES)) == 5
    assert len(trial.tensor_names(collection=CollectionKeys.INPUTS)) == (1 if is_tf_2_2() else 0)
    assert len(trial.tensor_names(collection=CollectionKeys.OUTPUTS)) == (2 if is_tf_2_2() else 0)


@pytest.mark.skip  # skip until aws tf update
def test_model_inputs_and_outputs(out_dir, tf_eager_mode):
    # explicitly save INPUTS and OUTPUTS
    include_collections = [CollectionKeys.INPUTS, CollectionKeys.OUTPUTS]
    hook = smd.KerasHook(out_dir=out_dir, include_collections=include_collections)

    helper_keras_fit(
        trial_dir=out_dir,
        hook=hook,
        eager=tf_eager_mode,
        steps=["train", "eval", "predict", "train"],
    )
    trial = smd.create_trial(path=out_dir)
    assert len(trial.steps(mode=ModeKeys.TRAIN)) == 3
    assert len(trial.tensor_names(collection=CollectionKeys.OUTPUTS)) == 2
    assert len(trial.tensor_names(collection=CollectionKeys.INPUTS)) == 1

    for tname in trial.tensor_names(collection=CollectionKeys.OUTPUTS):
        output = trial.tensor(tname)
        assert tname in ["y", "y_pred"]
        assert output.value(0) is not None
    # Check the shape of output tensors
    assert trial.tensor("y").value(0).shape[1] == 1  # label
    assert trial.tensor("y_pred").value(0).shape[1] == 10  # Output probability for each class


@pytest.mark.skip  # skip until aws tf update
def test_save_gradients(out_dir, tf_eager_mode):
    # explicitly save INPUTS and OUTPUTS
    include_collections = [CollectionKeys.GRADIENTS]
    hook = smd.KerasHook(out_dir=out_dir, include_collections=include_collections)

    helper_keras_fit(
        trial_dir=out_dir,
        hook=hook,
        eager=tf_eager_mode,
        steps=["train", "eval", "predict", "train"],
    )
    trial = smd.create_trial(path=out_dir)
    assert len(trial.tensor_names(collection=CollectionKeys.GRADIENTS)) == 4

    for tname in trial.tensor_names(collection=CollectionKeys.GRADIENTS):
        output = trial.tensor(tname)
        assert output.value(0) is not None


def test_save_tensors(out_dir, tf_eager_mode):
    include_collections = ["custom_coll"]
    hook = smd.KerasHook(out_dir=out_dir, include_collections=include_collections)
    t1 = tf.constant([0, 1, 1, 2, 3, 5, 8, 13, 21, 34])
    t2 = tf.Variable([5 + 4j, 6 + 1j])
    t3 = tf.Variable([False, False, False, True])
    hook.save_tensor("custom_tensor_1", t1, include_collections)
    hook.save_tensor("custom_tensor_2", t2, include_collections)
    hook.save_tensor("custom_tensor_3", t3, include_collections)

    helper_keras_fit(
        trial_dir=out_dir,
        hook=hook,
        eager=tf_eager_mode,
        steps=["train", "eval", "predict", "train"],
    )
    trial = smd.create_trial(path=out_dir)
    assert len(trial.steps(mode=ModeKeys.TRAIN)) == 3
    for tname in trial.tensor_names(collection="custom_coll"):
        assert trial.tensor(tname).value(0) is not None


def test_keras_to_estimator(out_dir, tf_eager_mode):
    if not tf_eager_mode:
        tf.compat.v1.disable_eager_execution()
        tf.compat.v1.reset_default_graph()

    tf.keras.backend.clear_session()

    model = tf.keras.models.Sequential(
        [
            tf.keras.layers.Dense(16, activation="relu", input_shape=(4,)),
            tf.keras.layers.Dropout(0.2),
            tf.keras.layers.Dense(1, activation="sigmoid"),
        ]
    )

    def input_fn():
        split = tfds.Split.TRAIN
        data_dir = TEST_DATASET_S3_PATH if use_s3_datasets() else None
        dataset = tfds.load("iris", data_dir=data_dir, split=split, as_supervised=True)
        dataset = dataset.map(lambda features, labels: ({"dense_input": features}, labels))
        dataset = dataset.batch(32).repeat()
        return dataset

    model.compile(loss="categorical_crossentropy", optimizer="adam")
    model.summary()

    keras_estimator = tf.keras.estimator.model_to_estimator(keras_model=model, model_dir=out_dir)

    hook = smd.EstimatorHook(out_dir)

    hook.set_mode(smd.modes.TRAIN)
    keras_estimator.train(input_fn=input_fn, steps=25, hooks=[hook])

    hook.set_mode(smd.modes.EVAL)
    eval_result = keras_estimator.evaluate(input_fn=input_fn, steps=10, hooks=[hook])

    from smdebug.trials import create_trial

    tr = create_trial(out_dir)
    assert len(tr.tensor_names()) == 1
    assert len(tr.steps()) == 2
    assert len(tr.steps(smd.modes.TRAIN)) == 1
    assert len(tr.steps(smd.modes.EVAL)) == 1


@pytest.mark.skip
def test_save_layer_inputs_and_outputs(out_dir, tf_eager_mode):
    # explicitly save INPUTS and OUTPUTS
    include_collections = [CollectionKeys.INPUTS, CollectionKeys.OUTPUTS]
    hook = smd.KerasHook(out_dir=out_dir, include_collections=include_collections)

    helper_keras_fit(
        trial_dir=out_dir,
        hook=hook,
        eager=tf_eager_mode,
        steps=["train", "eval", "predict", "train"],
    )
    trial = smd.create_trial(path=out_dir)
    assert len(trial.tensor_names(collection=CollectionKeys.INPUTS)) == 4
    assert len(trial.tensor_names(collection=CollectionKeys.OUTPUTS)) == 4

    # Check that output of layer is equal to the input of the next
    boolean_matrix = trial.tensor("flatten/outputs").value(0) == trial.tensor("dense/inputs").value(
        0
    )
    assert boolean_matrix.all()
    boolean_matrix = trial.tensor("dense/outputs").value(0) == trial.tensor("dropout/inputs").value(
        0
    )
    assert boolean_matrix.all()
    boolean_matrix = trial.tensor("dropout/outputs").value(0) == trial.tensor(
        "dense_1/inputs"
    ).value(0)
<<<<<<< HEAD
    assert boolean_matrix.all()


def test_hook_timeline_file_write(
    set_up_smprofiler_config_path, set_up_resource_config, out_dir, tf_eager_mode
):
    hook = smd.KerasHook(out_dir=out_dir, save_all=False)
    helper_keras_fit(trial_dir=out_dir, hook=hook, eager=tf_eager_mode, steps=["train", "eval"])

    files = []
    for path in Path(out_dir + "/" + DEFAULT_PREFIX).rglob("*.json"):
        files.append(path)

    assert len(files) == 1

    with open(files[0]) as timeline_file:
        events_dict = json.load(timeline_file)

    assert events_dict
=======
    assert boolean_matrix.all()
>>>>>>> 7efe086b
<|MERGE_RESOLUTION|>--- conflicted
+++ resolved
@@ -7,15 +7,10 @@
 `python tests/tensorflow2/test_keras.py` from the main directory.
 """
 # Standard Library
-<<<<<<< HEAD
 import json
 import re
 import time
 from pathlib import Path
-=======
-import re
-import time
->>>>>>> 7efe086b
 
 # Third Party
 import pytest
@@ -886,7 +881,6 @@
     boolean_matrix = trial.tensor("dropout/outputs").value(0) == trial.tensor(
         "dense_1/inputs"
     ).value(0)
-<<<<<<< HEAD
     assert boolean_matrix.all()
 
 
@@ -905,7 +899,4 @@
     with open(files[0]) as timeline_file:
         events_dict = json.load(timeline_file)
 
-    assert events_dict
-=======
-    assert boolean_matrix.all()
->>>>>>> 7efe086b
+    assert events_dict