--- conflicted
+++ resolved
@@ -14,10 +14,6 @@
 We check that certain tensors are saved.
 Here in the test suite we delete the hook after every script.
 """
-<<<<<<< HEAD
-
-=======
->>>>>>> 4b79a0fc
 # Standard Library
 import argparse
 
