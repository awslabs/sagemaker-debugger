--- conflicted
+++ resolved
@@ -20,12 +20,9 @@
 # Third Party
 import pytest
 import tensorflow.compat.v2 as tf
-<<<<<<< HEAD
 from tensorflow.python.keras.engine import data_adapter
 from tests.tensorflow2.utils import is_tf_2_2
-=======
 from tests.tensorflow2.utils import is_tf_2_3
->>>>>>> 65b4a330
 from tests.utils import SagemakerSimulator
 
 # First Party
@@ -82,9 +79,6 @@
     """ Test the default ZCC behavior of saving losses and metrics in eager and non-eager modes."""
     smd.del_hook()
     tf.keras.backend.clear_session()
-<<<<<<< HEAD
-    enable_tb = False if tf.__version__ == "2.0.2" else True
-=======
     if not eager_mode and is_tf_2_3() is False:
         # v1 training APIs are currently not supported
         # in ZCC mode with smdebug 0.9 and AWS TF 2.3.0
@@ -92,7 +86,6 @@
 
     # Performance regression in the _make_histogram fn
     enable_tb = False if tf.__version__ == "2.0.2" or is_tf_2_3() else True
->>>>>>> 65b4a330
     with SagemakerSimulator(enable_tb=enable_tb) as sim:
         model = get_keras_model_v2()
         (x_train, y_train), (x_test, y_test) = get_keras_data()
@@ -121,11 +114,7 @@
                 loss="sparse_categorical_crossentropy",
                 optimizer=opt,
                 metrics=["accuracy"],
-<<<<<<< HEAD
-                run_eagerly=eager_mode,
-=======
                 run_eagerly=run_eagerly,
->>>>>>> 65b4a330
             )
             history = model.fit(x_train, y_train, batch_size=64, epochs=1, validation_split=0.2)
             test_scores = model.evaluate(x_test, y_test, verbose=2)
@@ -155,9 +144,6 @@
     """ Tests ZCC with custom hook configs """
     smd.del_hook()
     tf.keras.backend.clear_session()
-<<<<<<< HEAD
-    enable_tb = False if tf.__version__ == "2.0.2" else True
-=======
     if not eager_mode and is_tf_2_3() is False:
         # v1 training APIs are currently not supported
         # in ZCC mode with smdebug 0.9 and AWS TF 2.3.0
@@ -166,7 +152,6 @@
     # Performance regression in the _make_histogram fn
     enable_tb = False if tf.__version__ == "2.0.2" or is_tf_2_3() else True
 
->>>>>>> 65b4a330
     with SagemakerSimulator(json_file_contents=json_file_contents, enable_tb=enable_tb) as sim:
         if custom_classifier:
             model = CustomClassifierModel(
@@ -205,11 +190,7 @@
                 loss="sparse_categorical_crossentropy",
                 optimizer=opt,
                 metrics=["accuracy"],
-<<<<<<< HEAD
-                run_eagerly=eager_mode,
-=======
                 run_eagerly=run_eagerly,
->>>>>>> 65b4a330
             )
             history = model.fit(x_train, y_train, epochs=2, batch_size=64, validation_split=0.2)
             test_scores = model.evaluate(x_test, y_test, verbose=2)
