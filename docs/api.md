--- conflicted
+++ resolved
@@ -50,15 +50,9 @@
 Note that when using Zero Script Change supported containers in SageMaker, you generally do not need to create your hook object except for some advanced use cases where you need access to the hook.
 
 `HookClass` or `hook_class` below will be `Hook` for PyTorch, MXNet, and XGBoost. It will be one of `KerasHook`, `SessionHook` or `EstimatorHook` for TensorFlow.
-<<<<<<< HEAD
 
 The framework in `smd` import below refers to one of `tensorflow`, `mxnet`, `pytorch` or `xgboost`.
 
-=======
-
-The framework in `smd` import below refers to one of `tensorflow`, `mxnet`, `pytorch` or `xgboost`.
-
->>>>>>> 8c2d4f8f
 #### Hook when using SageMaker Python SDK
 If you create a SageMaker job and specify the hook configuration in the SageMaker Estimator API
 as described in [AWS Docs](https://docs.aws.amazon.com/sagemaker/latest/dg/train-model.html),
@@ -68,7 +62,6 @@
 hook = smd.{hook_class}.create_from_json_file()
 ```
 with no arguments and then use the hook Python API in your script.
-<<<<<<< HEAD
 
 #### Configuring Hook using SageMaker Python SDK
 Parameters to the Hook are passed as below when using the SageMaker Python SDK.
@@ -110,49 +103,6 @@
 global.end_step
 ```
 
-=======
-
-#### Configuring Hook using SageMaker Python SDK
-Parameters to the Hook are passed as below when using the SageMaker Python SDK.
-```python
-from sagemaker.debugger import DebuggerHookConfig
-hook_config = DebuggerHookConfig(
-    s3_output_path='s3://smdebug-dev-demo-pdx/mnist',
-    hook_parameters={
-        "parameter": "value"
-    })
-```
-The parameters can be one of the following. The meaning of these parameters will be clear as you review the sections of documentation below. Note that all parameters below have to be strings. So for any parameter which accepts a list (such as save_steps, reductions, include_regex), the value needs to be given as strings separated by a comma between them.
-```
-dry_run
-save_all
-include_workers
-include_regex
-reductions
-save_raw_tensor
-save_interval
-save_steps
-start_step
-end_step
-train.save_interval
-train.save_steps
-train.start_step
-train.end_step
-eval.save_interval
-eval.save_steps
-eval.start_step
-eval.end_step
-predict.save_interval
-predict.save_steps
-predict.start_step
-predict.end_step
-global.save_interval
-global.save_steps
-global.start_step
-global.end_step
-```
-
->>>>>>> 8c2d4f8f
 #### Hook from Python constructor
 See the framework-specific pages for more details.
 
@@ -491,25 +441,8 @@
 
 ## Frameworks
 
-<<<<<<< HEAD
-=======
-During analysis, a [trial](analysis.md) is created to query for tensors from a specified directory. This
-directory contains collections, events, and index files. All the tensor data is stored in the event files.
-When tensor data contained in an event file that is not available has been requested, this variable specifcies
-the number of times we retry the request.
-
----
-
-## Frameworks
-
->>>>>>> 8c2d4f8f
 For details on what's supported for different framework, go here:
 * [TensorFlow](tensorflow.md)
 * [PyTorch](pytorch.md)
 * [MXNet](mxnet.md)
-<<<<<<< HEAD
-* [XGBoost](xgboost.md)
->>>>>>> 38472ce2517ebf13e06940d3f1d6e32fafa7d132
-=======
-* [XGBoost](xgboost.md)
->>>>>>> 8c2d4f8f
+* [XGBoost](xgboost.md)